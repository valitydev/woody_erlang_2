--- conflicted
+++ resolved
@@ -101,15 +101,9 @@
         {deps, [
             {cth_readable, "1.4.9"},
             {proper, "1.4.0"},
-<<<<<<< HEAD
             {thrift,
                 {git, "https://github.com/valitydev/thrift_erlang.git",
                     {ref, "3f3e11246d90aefa8f58b35e4f2eab14c0c28bd2"}}},
-            {woody_api_hay,
-                {git, "https://github.com/valitydev/woody_api_hay.git",
-                    {ref, "4c39134cddaa9bf6fb8db18e7030ae64f1efb3a9"}}},
-=======
->>>>>>> 81219ba5
             {damsel,
                 {git, "https://github.com/valitydev/damsel.git", {ref, "3fa6f31db54b2ae781b27898ab4daf56bb36eb36"}}},
             {mg_proto,
@@ -118,11 +112,7 @@
             {opentelemetry, "1.3.0"}
         ]},
         {dialyzer, [
-<<<<<<< HEAD
-            {plt_extra_apps, [thrift, how_are_you, eunit, proper, common_test, cth_readable]}
-=======
-            {plt_extra_apps, [prometheus, eunit, proper, common_test, cth_readable, opentelemetry]}
->>>>>>> 81219ba5
+            {plt_extra_apps, [thrift, prometheus, eunit, proper, common_test, cth_readable, opentelemetry]}
         ]}
     ]}
 ]}.
